/**
 * Example demonstrating a comprehensive Hyperliquid trading bot using the Daydreams package.
 * This bot provides full trading capabilities including:
 * - Place limit orders (instant-or-cancel & good-til-cancel)
 * - Place market orders with size or USD amount
 * - Get account balances and positions
 * - Monitor open orders
 * - Cancel existing orders
 * - Market sell positions
 * - Interactive console interface for manual trading
 * - Real-time order status monitoring
 */

import { createGroq } from "@ai-sdk/groq";
import {
  createDreams,
  context,
  render,
  action,
  validateEnv,
} from "@daydreamsai/core";
import { cli, cliExtension } from "@daydreamsai/cli";
import { z } from "zod";
import chalk from "chalk";
import { HyperliquidClient } from "@daydreamsai/hyperliquid";

// Validate environment variables
const env = validateEnv(
  z.object({
    GROQ_API_KEY: z.string().min(1, "GROQ_API_KEY is required"),
    OPENAI_API_KEY: z.string().min(1, "OPENAI_API_KEY is required"),
    HYPERLIQUID_MAIN_ADDRESS: z
      .string()
      .min(1, "HYPERLIQUID_MAIN_ADDRESS is required"),
    HYPERLIQUID_WALLET_ADDRESS: z
      .string()
      .min(1, "HYPERLIQUID_WALLET_ADDRESS is required"),
    HYPERLIQUID_PRIVATE_KEY: z
      .string()
      .min(1, "HYPERLIQUID_PRIVATE_KEY is required"),
  })
);

// Initialize Groq client
const groq = createGroq({
  apiKey: env.GROQ_API_KEY!,
});

// Initialize Hyperliquid Client
const hyperliquid = new HyperliquidClient({
  mainAddress: env.HYPERLIQUID_MAIN_ADDRESS,
  walletAddress: env.HYPERLIQUID_WALLET_ADDRESS,
  privateKey: env.HYPERLIQUID_PRIVATE_KEY,
});

// Define memory type
type HyperliquidMemory = {
  transactions: string[];
  lastTransaction: string | null;
};

// Define context template
const template = `
Last Transaction: {{lastTransaction}}
Transaction History:
{{transactions}}
`;

// Create context
const hyperliquidContexts = context({
  type: "hyperliquid",
  schema: {
    id: z.string(),
  },

  key({ id }) {
    return id;
  },

  create(): HyperliquidMemory {
    return {
      transactions: [],
      lastTransaction: null,
    };
  },

  render({ memory }) {
    return render(template, {
      lastTransaction: memory.lastTransaction ?? "NONE",
      transactions: memory.transactions.join("\n"),
    });
  },
<<<<<<< HEAD
}).setActions([
  action({
    name: "hyperliquid.place_limit_order_ioc",
    description: "Place an instant-or-cancel limit order on Hyperliquid",
    schema: {
      ticker: z
        .string()
        .describe(
          "Ticker must be only the letter of the ticker in uppercase without the -PERP or -SPOT suffix"
        ),
      sz: z.number().describe("Size of the order"),
      limit_px: z.number().describe("Limit price for the order"),
      is_buy: z.boolean().describe("Whether this is a buy order"),
    },
    async handler({ ticker, sz, limit_px, is_buy }, { memory }) {
      const result = await hyperliquid.placeLimitOrderInstantOrCancel(
        ticker,
        sz,
        limit_px,
        is_buy
      );

      const resultStr = JSON.stringify(result, null, 2);
      memory.lastTransaction = `IOC Order: ${is_buy ? "Buy" : "Sell"} ${sz}x${ticker} @ ${limit_px}`;
      memory.transactions.push(memory.lastTransaction);

      return { content: `Transaction: ${resultStr}` };
    },
  }),

  action({
    name: "hyperliquid.place_limit_order_gtc",
    description: "Place a good-til-cancel limit order on Hyperliquid",
    schema: {
      ticker: z
        .string()
        .describe(
          "Ticker must be only the letter of the ticker in uppercase without the -PERP or -SPOT suffix"
        ),
      sz: z.number().describe("Size of the order"),
      limit_px: z.number().describe("Limit price for the order"),
      is_buy: z.boolean().describe("Whether this is a buy order"),
    },
    async handler({ ticker, sz, limit_px, is_buy }, { memory }) {
      const result = await hyperliquid.placeLimitOrderGoodTilCancel(
        ticker,
        sz,
        limit_px,
        is_buy
      );

      const resultStr = JSON.stringify(result, null, 2);
      memory.lastTransaction = `GTC Order: ${is_buy ? "Buy" : "Sell"} ${sz}x${ticker} @ ${limit_px}`;
      memory.transactions.push(memory.lastTransaction);
      return { content: `Transaction: ${resultStr}` };
    },
  }),
=======
});

// Create Dreams instance
const dreams = createDreams({
  model: groq("deepseek-r1-distill-llama-70b"),
  extensions: [cli],
  context: hyperliquidContexts,
  actions: [
    action({
      name: "HYPERLIQUID_PLACE_LIMIT_ORDER_IOC",
      description: "Place an instant-or-cancel limit order on Hyperliquid",
      schema: z.object({
        ticker: z
          .string()
          .describe(
            "Ticker must be only the letter of the ticker in uppercase without the -PERP or -SPOT suffix"
          ),
        sz: z.number().describe("Size of the order"),
        limit_px: z.number().describe("Limit price for the order"),
        is_buy: z.boolean().describe("Whether this is a buy order"),
      }),
      async handler(call, ctx: any, agent: Agent) {
        const { ticker, sz, limit_px, is_buy } = call;

        try {
          const result = await hyperliquid.placeLimitOrderInstantOrCancel(
            ticker,
            sz,
            limit_px,
            is_buy
          );

          const resultStr = JSON.stringify(result, null, 2);
          ctx.memory.lastTransaction = `IOC Order: ${is_buy ? "Buy" : "Sell"} ${sz}x${ticker} @ ${limit_px}`;
          ctx.memory.transactions.push(ctx.memory.lastTransaction);

          return { content: `Transaction: ${resultStr}` };
        } catch (error) {
          return {
            content: `Error: ${error instanceof Error ? error.message : String(error)}`,
          };
        }
      },
    }),

    action({
      name: "HYPERLIQUID_PLACE_LIMIT_ORDER_GTC",
      description: "Place a good-til-cancel limit order on Hyperliquid",
      schema: z.object({
        ticker: z
          .string()
          .describe(
            "Ticker must be only the letter of the ticker in uppercase without the -PERP or -SPOT suffix"
          ),
        sz: z.number().describe("Size of the order"),
        limit_px: z.number().describe("Limit price for the order"),
        is_buy: z.boolean().describe("Whether this is a buy order"),
      }),
      async handler(call, ctx: any, agent: Agent) {
        const { ticker, sz, limit_px, is_buy } = call;

        try {
          const result = await hyperliquid.placeLimitOrderGoodTilCancel(
            ticker,
            sz,
            limit_px,
            is_buy
          );

          const resultStr = JSON.stringify(result, null, 2);
          ctx.memory.lastTransaction = `GTC Order: ${is_buy ? "Buy" : "Sell"} ${sz}x${ticker} @ ${limit_px}`;
          ctx.memory.transactions.push(ctx.memory.lastTransaction);

          return { content: `Transaction: ${resultStr}` };
        } catch (error) {
          return {
            content: `Error: ${error instanceof Error ? error.message : String(error)}`,
          };
        }
      },
    }),

    action({
      name: "HYPERLIQUID_MARKET_ORDER",
      description: "Place a market order on Hyperliquid",
      schema: z.object({
        ticker: z
          .string()
          .describe(
            "Ticker must be only the letter of the ticker in uppercase without the -PERP or -SPOT suffix"
          ),
        sz: z.number().describe("Size of the order"),
        is_buy: z.boolean().describe("Whether this is a buy order"),
      }),
      async handler(call, ctx: any, agent: Agent) {
        const { ticker, sz, is_buy } = call;

        try {
          const result = await hyperliquid.placeMarketOrder(ticker, sz, is_buy);

          const resultStr = JSON.stringify(result, null, 2);
          ctx.memory.lastTransaction = `Market Order: ${is_buy ? "Buy" : "Sell"} ${sz}x${ticker}`;
          ctx.memory.transactions.push(ctx.memory.lastTransaction);

          return { content: `Transaction: ${resultStr}` };
        } catch (error) {
          return {
            content: `Error: ${error instanceof Error ? error.message : String(error)}`,
          };
        }
      },
    }),

    action({
      name: "HYPERLIQUID_MARKET_ORDER_USD",
      description: "Place a market order with USD amount on Hyperliquid",
      schema: z.object({
        ticker: z
          .string()
          .describe(
            "Ticker must be only the letter of the ticker in uppercase without the -PERP or -SPOT suffix"
          ),
        usdtotalprice: z.number().describe("Total USD amount to trade"),
        is_buy: z.boolean().describe("Whether this is a buy order"),
      }),
      async handler(call, ctx: any, agent: Agent) {
        const { ticker, usdtotalprice, is_buy } = call;

        try {
          const result = await hyperliquid.placeMarketOrderUSD(
            ticker,
            usdtotalprice,
            is_buy
          );

          const resultStr = JSON.stringify(result, null, 2);
          ctx.memory.lastTransaction = `Market Order USD: ${is_buy ? "Buy" : "Sell"} ${ticker} for $${usdtotalprice}`;
          ctx.memory.transactions.push(ctx.memory.lastTransaction);

          return { content: `Transaction: ${resultStr}` };
        } catch (error) {
          return {
            content: `Error: ${error instanceof Error ? error.message : String(error)}`,
          };
        }
      },
    }),

    action({
      name: "HYPERLIQUID_GET_BALANCES",
      description: "Get account balances and positions from Hyperliquid",
      schema: z.object({}),
      async handler(call, ctx: any, agent: Agent) {
        try {
          const result = await hyperliquid.getAccountBalancesAndPositions();
          const resultStr = JSON.stringify(result, null, 2);
          ctx.memory.lastTransaction = "Checked balances and positions";
          ctx.memory.transactions.push(ctx.memory.lastTransaction);
>>>>>>> 09e76510

  action({
    name: "hyperliquid.market_order",
    description: "Place a market order on Hyperliquid",
    schema: {
      ticker: z
        .string()
        .describe(
          "Ticker must be only the letter of the ticker in uppercase without the -PERP or -SPOT suffix"
        ),
      sz: z.number().describe("Size of the order"),
      is_buy: z.boolean().describe("Whether this is a buy order"),
    },
    async handler({ ticker, sz, is_buy }, { memory }) {
      const result = await hyperliquid.placeMarketOrder(ticker, sz, is_buy);

      const resultStr = JSON.stringify(result, null, 2);
      memory.lastTransaction = `Market Order: ${is_buy ? "Buy" : "Sell"} ${sz}x${ticker}`;
      memory.transactions.push(memory.lastTransaction);

      return { content: `Transaction: ${resultStr}` };
    },
  }),

<<<<<<< HEAD
  action({
    name: "hyperliquid.market_order_usd",
    description: "Place a market order with USD amount on Hyperliquid",
    schema: {
      ticker: z
        .string()
        .describe(
          "Ticker must be only the letter of the ticker in uppercase without the -PERP or -SPOT suffix"
        ),
      usdtotalprice: z.number().describe("Total USD amount to trade"),
      is_buy: z.boolean().describe("Whether this is a buy order"),
    },
    async handler({ ticker, usdtotalprice, is_buy }, ctx) {
      const result = await hyperliquid.placeMarketOrderUSD(
        ticker,
        usdtotalprice,
        is_buy
      );

      const resultStr = JSON.stringify(result, null, 2);
      ctx.memory.lastTransaction = `Market Order USD: ${is_buy ? "Buy" : "Sell"} ${ticker} for $${usdtotalprice}`;
      ctx.memory.transactions.push(ctx.memory.lastTransaction);

      return { content: `Transaction: ${resultStr}` };
    },
  }),
=======
    action({
      name: "HYPERLIQUID_GET_OPEN_ORDERS",
      description: "Get open orders from Hyperliquid",
      schema: z.object({}),
      async handler(call, ctx: any, agent: Agent) {
        try {
          const result = await hyperliquid.getOpenOrders();
          const resultStr = JSON.stringify(result, null, 2);
          ctx.memory.lastTransaction = "Checked open orders";
          ctx.memory.transactions.push(ctx.memory.lastTransaction);
>>>>>>> 09e76510

  action({
    name: "hyperliquid.get_balances",
    description: "Get account balances and positions from Hyperliquid",
    schema: undefined,
    async handler(ctx) {
      const result = await hyperliquid.getAccountBalancesAndPositions();
      const resultStr = JSON.stringify(result, null, 2);
      ctx.memory.lastTransaction = "Checked balances and positions";
      ctx.memory.transactions.push(ctx.memory.lastTransaction);
      return { content: `Balances: ${resultStr}` };
    },
  }),

<<<<<<< HEAD
  action({
    name: "hyperliquid.get_open_orders",
    description: "Get open orders from Hyperliquid",
    schema: undefined,
    async handler({ memory }) {
      const result = await hyperliquid.getOpenOrders();
      const resultStr = JSON.stringify(result, null, 2);
      memory.lastTransaction = "Checked open orders";
      memory.transactions.push(memory.lastTransaction);
      return { content: `Open Orders: ${resultStr}` };
    },
  }),
=======
    action({
      name: "HYPERLIQUID_CANCEL_ORDER",
      description: "Cancel an order on Hyperliquid",
      schema: z.object({
        ticker: z
          .string()
          .describe(
            "Ticker must be only the letter of the ticker in uppercase without the -PERP or -SPOT suffix"
          ),
        orderId: z.number().describe("ID of the order to cancel"),
      }),
      async handler(call, ctx: any, agent: Agent) {
        const { ticker, orderId } = call;
>>>>>>> 09e76510

  action({
    name: "hyperliquid.cancel_order",
    description: "Cancel an order on Hyperliquid",
    schema: {
      ticker: z
        .string()
        .describe(
          "Ticker must be only the letter of the ticker in uppercase without the -PERP or -SPOT suffix"
        ),
      orderId: z.number().describe("ID of the order to cancel"),
    },
    async handler({ ticker, orderId }, { memory }) {
      const result = await hyperliquid.cancelOrder(ticker, orderId);
      const resultStr = JSON.stringify(result, null, 2);
      memory.lastTransaction = `Cancelled order ${orderId} for ${ticker}`;
      memory.transactions.push(memory.lastTransaction);
      return { content: `Cancel Result: ${resultStr}` };
    },
  }),

  action({
    name: "hyperliquid.market_sell_positions",
    description: "Market sell positions on Hyperliquid",
    schema: z.object({
      tickers: z
        .array(z.string())
        .describe("Array of tickers to sell positions for"),
    }),
    async handler({ tickers }, { memory }) {
      const result = await hyperliquid.marketSellPositions(tickers);
      const resultStr = JSON.stringify(result, null, 2);
      memory.lastTransaction = `Market sold positions for ${tickers.join(", ")}`;
      memory.transactions.push(memory.lastTransaction);
      return { content: `Market Sell Result: ${resultStr}` };
    },
  }),
]);

<<<<<<< HEAD
// Create Dreams instance
const dreams = createDreams({
  model: groq("deepseek-r1-distill-llama-70b"),
  extensions: [cliExtension],
  context: hyperliquidContexts,
=======
    action({
      name: "HYPERLIQUID_MARKET_SELL_POSITIONS",
      description: "Market sell positions on Hyperliquid",
      schema: z.object({
        tickers: z
          .array(z.string())
          .describe("Array of tickers to sell positions for"),
      }),
      async handler(call, ctx: any, agent: Agent) {
        const { tickers } = call;

        try {
          const result = await hyperliquid.marketSellPositions(tickers);
          const resultStr = JSON.stringify(result, null, 2);
          ctx.memory.lastTransaction = `Market sold positions for ${tickers.join(", ")}`;
          ctx.memory.transactions.push(ctx.memory.lastTransaction);

          return { content: `Market Sell Result: ${resultStr}` };
        } catch (error) {
          return {
            content: `Error: ${error instanceof Error ? error.message : String(error)}`,
          };
        }
      },
    }),
  ],
>>>>>>> 09e76510
});

// Start the Dreams instance
dreams.start({ id: "hyperliquid-example" });

// Handle graceful shutdown
process.on("SIGINT", async () => {
  console.log(chalk.yellow("\n\nShutting down..."));
  console.log(chalk.green("✅ Shutdown complete"));
  process.exit(0);
});<|MERGE_RESOLUTION|>--- conflicted
+++ resolved
@@ -19,7 +19,7 @@
   action,
   validateEnv,
 } from "@daydreamsai/core";
-import { cli, cliExtension } from "@daydreamsai/cli";
+import { cliExtension } from "@daydreamsai/cli";
 import { z } from "zod";
 import chalk from "chalk";
 import { HyperliquidClient } from "@daydreamsai/hyperliquid";
@@ -90,7 +90,6 @@
       transactions: memory.transactions.join("\n"),
     });
   },
-<<<<<<< HEAD
 }).setActions([
   action({
     name: "hyperliquid.place_limit_order_ioc",
@@ -148,166 +147,6 @@
       return { content: `Transaction: ${resultStr}` };
     },
   }),
-=======
-});
-
-// Create Dreams instance
-const dreams = createDreams({
-  model: groq("deepseek-r1-distill-llama-70b"),
-  extensions: [cli],
-  context: hyperliquidContexts,
-  actions: [
-    action({
-      name: "HYPERLIQUID_PLACE_LIMIT_ORDER_IOC",
-      description: "Place an instant-or-cancel limit order on Hyperliquid",
-      schema: z.object({
-        ticker: z
-          .string()
-          .describe(
-            "Ticker must be only the letter of the ticker in uppercase without the -PERP or -SPOT suffix"
-          ),
-        sz: z.number().describe("Size of the order"),
-        limit_px: z.number().describe("Limit price for the order"),
-        is_buy: z.boolean().describe("Whether this is a buy order"),
-      }),
-      async handler(call, ctx: any, agent: Agent) {
-        const { ticker, sz, limit_px, is_buy } = call;
-
-        try {
-          const result = await hyperliquid.placeLimitOrderInstantOrCancel(
-            ticker,
-            sz,
-            limit_px,
-            is_buy
-          );
-
-          const resultStr = JSON.stringify(result, null, 2);
-          ctx.memory.lastTransaction = `IOC Order: ${is_buy ? "Buy" : "Sell"} ${sz}x${ticker} @ ${limit_px}`;
-          ctx.memory.transactions.push(ctx.memory.lastTransaction);
-
-          return { content: `Transaction: ${resultStr}` };
-        } catch (error) {
-          return {
-            content: `Error: ${error instanceof Error ? error.message : String(error)}`,
-          };
-        }
-      },
-    }),
-
-    action({
-      name: "HYPERLIQUID_PLACE_LIMIT_ORDER_GTC",
-      description: "Place a good-til-cancel limit order on Hyperliquid",
-      schema: z.object({
-        ticker: z
-          .string()
-          .describe(
-            "Ticker must be only the letter of the ticker in uppercase without the -PERP or -SPOT suffix"
-          ),
-        sz: z.number().describe("Size of the order"),
-        limit_px: z.number().describe("Limit price for the order"),
-        is_buy: z.boolean().describe("Whether this is a buy order"),
-      }),
-      async handler(call, ctx: any, agent: Agent) {
-        const { ticker, sz, limit_px, is_buy } = call;
-
-        try {
-          const result = await hyperliquid.placeLimitOrderGoodTilCancel(
-            ticker,
-            sz,
-            limit_px,
-            is_buy
-          );
-
-          const resultStr = JSON.stringify(result, null, 2);
-          ctx.memory.lastTransaction = `GTC Order: ${is_buy ? "Buy" : "Sell"} ${sz}x${ticker} @ ${limit_px}`;
-          ctx.memory.transactions.push(ctx.memory.lastTransaction);
-
-          return { content: `Transaction: ${resultStr}` };
-        } catch (error) {
-          return {
-            content: `Error: ${error instanceof Error ? error.message : String(error)}`,
-          };
-        }
-      },
-    }),
-
-    action({
-      name: "HYPERLIQUID_MARKET_ORDER",
-      description: "Place a market order on Hyperliquid",
-      schema: z.object({
-        ticker: z
-          .string()
-          .describe(
-            "Ticker must be only the letter of the ticker in uppercase without the -PERP or -SPOT suffix"
-          ),
-        sz: z.number().describe("Size of the order"),
-        is_buy: z.boolean().describe("Whether this is a buy order"),
-      }),
-      async handler(call, ctx: any, agent: Agent) {
-        const { ticker, sz, is_buy } = call;
-
-        try {
-          const result = await hyperliquid.placeMarketOrder(ticker, sz, is_buy);
-
-          const resultStr = JSON.stringify(result, null, 2);
-          ctx.memory.lastTransaction = `Market Order: ${is_buy ? "Buy" : "Sell"} ${sz}x${ticker}`;
-          ctx.memory.transactions.push(ctx.memory.lastTransaction);
-
-          return { content: `Transaction: ${resultStr}` };
-        } catch (error) {
-          return {
-            content: `Error: ${error instanceof Error ? error.message : String(error)}`,
-          };
-        }
-      },
-    }),
-
-    action({
-      name: "HYPERLIQUID_MARKET_ORDER_USD",
-      description: "Place a market order with USD amount on Hyperliquid",
-      schema: z.object({
-        ticker: z
-          .string()
-          .describe(
-            "Ticker must be only the letter of the ticker in uppercase without the -PERP or -SPOT suffix"
-          ),
-        usdtotalprice: z.number().describe("Total USD amount to trade"),
-        is_buy: z.boolean().describe("Whether this is a buy order"),
-      }),
-      async handler(call, ctx: any, agent: Agent) {
-        const { ticker, usdtotalprice, is_buy } = call;
-
-        try {
-          const result = await hyperliquid.placeMarketOrderUSD(
-            ticker,
-            usdtotalprice,
-            is_buy
-          );
-
-          const resultStr = JSON.stringify(result, null, 2);
-          ctx.memory.lastTransaction = `Market Order USD: ${is_buy ? "Buy" : "Sell"} ${ticker} for $${usdtotalprice}`;
-          ctx.memory.transactions.push(ctx.memory.lastTransaction);
-
-          return { content: `Transaction: ${resultStr}` };
-        } catch (error) {
-          return {
-            content: `Error: ${error instanceof Error ? error.message : String(error)}`,
-          };
-        }
-      },
-    }),
-
-    action({
-      name: "HYPERLIQUID_GET_BALANCES",
-      description: "Get account balances and positions from Hyperliquid",
-      schema: z.object({}),
-      async handler(call, ctx: any, agent: Agent) {
-        try {
-          const result = await hyperliquid.getAccountBalancesAndPositions();
-          const resultStr = JSON.stringify(result, null, 2);
-          ctx.memory.lastTransaction = "Checked balances and positions";
-          ctx.memory.transactions.push(ctx.memory.lastTransaction);
->>>>>>> 09e76510
 
   action({
     name: "hyperliquid.market_order",
@@ -332,7 +171,6 @@
     },
   }),
 
-<<<<<<< HEAD
   action({
     name: "hyperliquid.market_order_usd",
     description: "Place a market order with USD amount on Hyperliquid",
@@ -359,18 +197,6 @@
       return { content: `Transaction: ${resultStr}` };
     },
   }),
-=======
-    action({
-      name: "HYPERLIQUID_GET_OPEN_ORDERS",
-      description: "Get open orders from Hyperliquid",
-      schema: z.object({}),
-      async handler(call, ctx: any, agent: Agent) {
-        try {
-          const result = await hyperliquid.getOpenOrders();
-          const resultStr = JSON.stringify(result, null, 2);
-          ctx.memory.lastTransaction = "Checked open orders";
-          ctx.memory.transactions.push(ctx.memory.lastTransaction);
->>>>>>> 09e76510
 
   action({
     name: "hyperliquid.get_balances",
@@ -385,7 +211,6 @@
     },
   }),
 
-<<<<<<< HEAD
   action({
     name: "hyperliquid.get_open_orders",
     description: "Get open orders from Hyperliquid",
@@ -398,21 +223,6 @@
       return { content: `Open Orders: ${resultStr}` };
     },
   }),
-=======
-    action({
-      name: "HYPERLIQUID_CANCEL_ORDER",
-      description: "Cancel an order on Hyperliquid",
-      schema: z.object({
-        ticker: z
-          .string()
-          .describe(
-            "Ticker must be only the letter of the ticker in uppercase without the -PERP or -SPOT suffix"
-          ),
-        orderId: z.number().describe("ID of the order to cancel"),
-      }),
-      async handler(call, ctx: any, agent: Agent) {
-        const { ticker, orderId } = call;
->>>>>>> 09e76510
 
   action({
     name: "hyperliquid.cancel_order",
@@ -452,40 +262,11 @@
   }),
 ]);
 
-<<<<<<< HEAD
 // Create Dreams instance
 const dreams = createDreams({
   model: groq("deepseek-r1-distill-llama-70b"),
   extensions: [cliExtension],
   context: hyperliquidContexts,
-=======
-    action({
-      name: "HYPERLIQUID_MARKET_SELL_POSITIONS",
-      description: "Market sell positions on Hyperliquid",
-      schema: z.object({
-        tickers: z
-          .array(z.string())
-          .describe("Array of tickers to sell positions for"),
-      }),
-      async handler(call, ctx: any, agent: Agent) {
-        const { tickers } = call;
-
-        try {
-          const result = await hyperliquid.marketSellPositions(tickers);
-          const resultStr = JSON.stringify(result, null, 2);
-          ctx.memory.lastTransaction = `Market sold positions for ${tickers.join(", ")}`;
-          ctx.memory.transactions.push(ctx.memory.lastTransaction);
-
-          return { content: `Market Sell Result: ${resultStr}` };
-        } catch (error) {
-          return {
-            content: `Error: ${error instanceof Error ? error.message : String(error)}`,
-          };
-        }
-      },
-    }),
-  ],
->>>>>>> 09e76510
 });
 
 // Start the Dreams instance
