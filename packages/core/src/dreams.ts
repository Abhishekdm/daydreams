--- conflicted
+++ resolved
@@ -486,18 +486,7 @@
       // and we will use that state from contextsRunning so we need to wait before checking and creating
       const ctxState = await agent.getContext({ context, args });
       const workingMemory = await agent.getWorkingMemory(ctxId);
-<<<<<<< HEAD
       const agentCtxState = await agent.getAgentContext();
-=======
-      const agentContextEntry = contexts.get("agent:context");
-      const agentCtxState =
-        agent.context && agentContextEntry
-          ? await agent.getContext({
-              context: agent.context,
-              args: agentContextEntry.args,
-            })
-          : undefined;
->>>>>>> b4d4cd9c
 
       // todo: allow to control what happens when new input is sent while the ctx is running
       // context.onInput?
